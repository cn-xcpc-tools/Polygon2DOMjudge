--- conflicted
+++ resolved
@@ -316,11 +316,7 @@
 
     package_dir = os.path.realpath(args.package)
     output_file = os.path.join(os.getcwd(), os.path.basename(package_dir))
-<<<<<<< HEAD
-    probid = args.code if args.code else DEFAULT_PROBID
-=======
     short_name = args.code if args.code else DEFAULT_PROBID
->>>>>>> 402a4dd8
     color = args.color if args.color else DEFAULT_COLOR
 
     if args.output:
